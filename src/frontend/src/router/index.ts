import { createRouter, createWebHistory } from 'vue-router'

const router = createRouter({
  history: createWebHistory(import.meta.env.BASE_URL),
  scrollBehavior(to: any, from: any, savedPosition: any) {
    return savedPosition || { left: 0, top: 0 }
  },
  routes: [
    {
      path: '/admin',
      name: 'AdminDashboard',
      component: () => import('../views/Admin/AdminDashboard.vue'),
      meta: {
        title: 'Admin Dashboard',
        requiresAuth: true,
        adminOnly: true,
      },
    },
    {
      path: '/admin/dashboard',
      redirect: '/admin'
    },
    {
      path: '/admin/management',
      name: 'AdminManagement',
      component: () => import('../views/Admin/AdminManagement.vue'),
      meta: {
        title: 'Admin Management',
        requiresAuth: true,
        adminOnly: true,
      },
    },
    {
      path: '/admin/users',
      name: 'AdminUsers',
      component: () => import('../views/Admin/AdminUsers.vue'),
      meta: {
        title: 'User Management',
        requiresAuth: true,
        adminOnly: true,
      },
    },
    {
      path: '/admin/payments',
      name: 'AdminPayments',
      component: () => import('../views/Admin/AdminPayments.vue'),
      meta: {
        title: 'Payment Management',
        requiresAuth: true,
        adminOnly: true,
      },
    },
    {
      path: '/admin/deployments',
      name: 'AdminDeployments',
      component: () => import('../views/Admin/AdminDeployments.vue'),
      meta: {
        title: 'Deployment Management',
        requiresAuth: true,
        adminOnly: true,
      },
    },
    {
      path: '/admin/config',
      name: 'AdminConfig',
      component: () => import('../views/Admin/AdminConfig.vue'),
      meta: {
        title: 'System Configuration',
        requiresAuth: true,
        adminOnly: true,
      },
    },
    {
      path: '/admin/audit',
      name: 'AdminAudit',
      component: () => import('../views/Admin/AdminAudit.vue'),
      meta: {
        title: 'Audit Logs',
        requiresAuth: true,
        adminOnly: true,
      },
    },
    {
      path: '/admin/refunds',
      name: 'AdminRefunds',
      component: () => import('../views/Admin/AdminRefunds.vue'),
      meta: {
        title: 'Refund Management',
        requiresAuth: true,
        adminOnly: true,
      },
    },
    {
      path: '/',
      name: 'Dashboard',
      component: () => import('../views/Dashboard/DashboardView.vue'),
      meta: {
        title: 'Dashboard',
      },
    },
    {
      path: '/ecommerce',
      name: 'Ecommerce',
      component: () => import('../views/Ecommerce.vue'),
      meta: {
        title: 'Ecommerce Dashboard',
      },
    },
    {
      path: '/tokens',
      name: 'TokenIndex',
      component: () => import('../views/token/TokenIndex.vue'),
      meta: {
        title: 'Tokens Center',
      },
    },
    {
      path: '/token/create',
      name: 'TokenCreate',
      component: () => import('../views/token/TokenIndex.vue'),
      meta: {
        title: 'Create Token',
      },
    },
    {
      path: '/token/:id/transactions/:index',
      name: 'TokenTransactionDetail',
      component: () => import('../views/token/TokenTransactionDetail.vue'),
      meta: {
        title: 'Transaction Detail',
      }
    },
    {
<<<<<<< HEAD
      path: '/tokens/:id',
      component: () => import('../views/Token/TokenDetail.vue'),
      name: 'TokenDetail',
      meta: { 
=======
      path: '/token/:id/transactions',
      name: 'TokenTransactions',
      component: () => import('../views/token/TokenTransactions.vue'),
      meta: {
        title: 'Token Transactions',
      }
    },
    {
      path: '/token/:id/account/:principal',
      name: 'PrincipalAccount',
      component: () => import('../views/token/PrincipalAccount.vue'),
      meta: {
        title: 'Principal Account',
      }
    },
    {
      path: '/token/:id',
      name: 'TokenDetail',
      component: () => import('../views/token/TokenDetail.vue'),
      meta: {
>>>>>>> f9861eee
        title: 'Token Detail',
      }
    },
    {
      path: '/multisig',
      name: 'Multisig',
      component: () => import('../views/Multisig/WalletDashboard.vue'),
      meta: {
        title: 'Multisig Wallets',
      },
    },
    {
      path: '/multisig/create',
      name: 'MultisigCreate',
      component: () => import('../views/Multisig/WalletCreate.vue'),
      meta: {
        title: 'Create Multisig Wallet',
      },
    },
    {
      path: '/multisig/:id',
      name: 'WalletDetail',
      component: () => import('../views/Multisig/WalletDetail.vue'),
      meta: {
        title: 'Multisig Wallet Detail',
      }
    },
    {
      path: '/multisig/:id/proposals',
      name: 'MultisigProposals',
      component: () => import('../views/Multisig/WalletProposals.vue'),
      meta: {
        title: 'Multisig Proposals',
      }
    },
    {
      path: '/multisig/:id/proposal/:proposalId',
      name: 'MultisigProposalDetail',
      component: () => import('../views/Multisig/ProposalDetail.vue'),
      meta: {
        title: 'Multisig Proposal Detail',
      }
    },
    {
      path: '/calendar',
      name: 'Calendar',
      component: () => import('../views/Others/Calendar.vue'),
      meta: {
        title: 'Calendar',
      },
    },
    {
      path: '/profile',
      name: 'Profile',
      component: () => import('../views/User/Index.vue'),
      meta: {
        title: 'Profile',
      },
    },
    {
      path: '/form-elements',
      name: 'Form Elements',
      component: () => import('../views/Forms/FormElements.vue'),
      meta: {
        title: 'Form Elements',
      },
    },
    {
      path: '/basic-tables',
      name: 'Basic Tables',
      component: () => import('../views/Tables/BasicTables.vue'),
      meta: {
        title: 'Basic Tables',
      },
    },
    {
      path: '/line-chart',
      name: 'Line Chart',
      component: () => import('../views/Chart/LineChart/LineChart.vue'),
    },
    {
      path: '/bar-chart',
      name: 'Bar Chart',
      component: () => import('../views/Chart/BarChart/BarChart.vue'),
    },
    {
      path: '/alerts',
      name: 'Alerts',
      component: () => import('../views/UiElements/Alerts.vue'),
      meta: {
        title: 'Alerts',
      },
    },
    {
      path: '/avatars',
      name: 'Avatars',
      component: () => import('../views/UiElements/Avatars.vue'),
      meta: {
        title: 'Avatars',
      },
    },
    {
      path: '/badge',
      name: 'Badge',
      component: () => import('../views/UiElements/Badges.vue'),
      meta: {
        title: 'Badge',
      },
    },

    {
      path: '/buttons',
      name: 'Buttons',
      component: () => import('../views/UiElements/Buttons.vue'),
      meta: {
        title: 'Buttons',
      },
    },

    {
      path: '/images',
      name: 'Images',
      component: () => import('../views/UiElements/Images.vue'),
      meta: {
        title: 'Images',
      },
    },
    {
      path: '/videos',
      name: 'Videos',
      component: () => import('../views/UiElements/Videos.vue'),
      meta: {
        title: 'Videos',
      },
    },
    {
      path: '/blank',
      name: 'Blank',
      component: () => import('../views/Pages/BlankPage.vue'),
      meta: {
        title: 'Blank',
      },
    },

    {
      path: '/error-404',
      name: '404 Error',
      component: () => import('../views/Errors/FourZeroFour.vue'),
      meta: {
        title: '404 Error',
      },
    },

    {
      path: '/signin',
      name: 'Signin',
      component: () => import('../views/Auth/Signin.vue'),
      meta: {
        title: 'Signin',
      },
    },
    {
      path: '/signup',
      name: 'Signup',
      component: () => import('../views/Auth/Signup.vue'),
      meta: {
        title: 'Signup',
      },
    },
    {
      path: '/user',
      name: 'user-center',
      component: () => import('@/views/User/Index.vue'),
      meta: { requiresAuth: true }
    },
    {
      path: '/user/:id',
      component: () => import('@/views/Dashboard/User.vue'),
      meta: { requiresAuth: true }
    },
  
    {
      path: '/distribution',
      name: 'Distribution',
      component: () => import('../views/Distribution/DistributionIndex.vue'),
      meta: {
        title: 'Distribution Center',
      },
    },
    {
      path: '/distribution/create',
      name: 'DistributionCreate',
      component: () => import('../views/Distribution/DistributionCreate.vue'),
      meta: {
        title: 'Create Distribution',
      },
    },
    {
      path: '/distribution/:id',
      name: 'DistributionDetail',
      component: () => import('../views/Distribution/DistributionDetail.vue'),
      meta: {
        title: 'Distribution Detail',
      },
    },
    {
      path: '/distribution/:id/manage',
      name: 'DistributionManage',
      component: () => import('../views/Distribution/DistributionManage.vue'),
      meta: {
        title: 'Manage Distribution',
        requiresAuth: true,
        adminOnly: true
      },
    },
    {
      path: '/dao',
      name: 'DAOIndex',
      component: () => import('../views/DAO/DAOIndex.vue'),
      meta: {
        title: 'miniDAO Center',
      },
    },
    {
      path: '/dao/create',
      name: 'DAOCreate',
      component: () => import('../views/DAO/DAOCreate.vue'),
      meta: {
        title: 'Create DAO',
      },
    },
    {
      path: '/dao/:id',
      name: 'DAODetail',
      component: () => import('../views/DAO/DAODetail.vue'),
      meta: {
        title: 'DAO Detail',
      },
    },
    {
      path: '/dao/:id/proposals',
      name: 'DAOProposals',
      component: () => import('../views/DAO/DAOProposals.vue'),
      meta: {
        title: 'DAO Proposals',
      },
    },
    {
      path: '/dao/:id/proposal/:proposalId',
      name: 'ProposalDetail',
      component: () => import('../views/DAO/ProposalDetail.vue'),
      meta: {
        title: 'Proposal Detail',
      },
    },
    {
      path: '/dao/:id/members',
      name: 'DAOMembers',
      component: () => import('../views/DAO/DAOMembers.vue'),
      meta: {
        title: 'DAO Members',
      },
    },
    {
      path: '/dao/:id/governance',
      name: 'DAOGovernance',
      component: () => import('../views/DAO/DAOGovernance.vue'),
      meta: {
        title: 'DAO Governance',
      },
    },
    {
      path: '/launchpad',
      name: 'LaunchpadIndex',
      component: () => import('@/views/Launchpad/LaunchpadIndex.vue'),
      meta: {
        title: 'Token Launchpad',
      },
    },
    {
      path: '/launchpad/create',
      name: 'LaunchpadCreate',
      component: () => import('@/views/Launchpad/LaunchpadCreate.vue'),
      meta: {
        title: 'Launch New Project',
        requiresAuth: true,
      },
    },
    {
      path: '/launchpad/create_v2',
      name: 'LaunchpadCreateV2',
      component: () => import('@/views/Launchpad/LaunchpadCreateV2.vue'),
      meta: {
        title: 'Launch New Project',
        requiresAuth: true,
      },
    },
    {
      path: '/launchpad/:id',
      name: 'LaunchpadDetail',
      component: () => import('@/views/Launchpad/LaunchpadDetail.vue'),
      meta: {
        title: 'Launchpad Detail',
      },
    },
  ],
})

export default router
router.beforeEach((to: any, from: any, next: any) => {
  document.title = `${to.meta.title} | ICTO`
  next()
})
<|MERGE_RESOLUTION|>--- conflicted
+++ resolved
@@ -131,12 +131,6 @@
       }
     },
     {
-<<<<<<< HEAD
-      path: '/tokens/:id',
-      component: () => import('../views/Token/TokenDetail.vue'),
-      name: 'TokenDetail',
-      meta: { 
-=======
       path: '/token/:id/transactions',
       name: 'TokenTransactions',
       component: () => import('../views/token/TokenTransactions.vue'),
@@ -157,7 +151,6 @@
       name: 'TokenDetail',
       component: () => import('../views/token/TokenDetail.vue'),
       meta: {
->>>>>>> f9861eee
         title: 'Token Detail',
       }
     },
