--- conflicted
+++ resolved
@@ -476,112 +476,6 @@
 
     // ================ PARTICIPATION FUNCTIONS ================
 
-<<<<<<< HEAD
-=======
-    public shared({caller}) func participate(
-        amount: Nat,
-        affiliateCode: ?Text
-    ) : async Result.Result<LaunchpadTypes.Transaction, Text> {
-        
-        // Reentrancy protection (MUST BE FIRST)
-        switch (_checkReentrancy(caller)) {
-            case (#err(msg)) return #err(msg);
-            case (#ok()) {};
-        };
-
-        if (emergencyPaused) {
-            _releaseUserReentrancyLock(caller);
-            return #err("Contract paused: " # emergencyReason);
-        };
-
-        if (not installed) {
-            _releaseUserReentrancyLock(caller);
-            return #err("Launchpad not initialized");
-        };
-
-        // Rate limiting & large transaction validation
-        if (not _checkRateLimit(caller)) {
-            _releaseUserReentrancyLock(caller);
-            return #err("Rate limit exceeded");
-        };
-
-        if (not _validateLargeTransaction(amount, caller)) {
-            _releaseUserReentrancyLock(caller);
-            return #err("Transaction validation failed");
-        };
-        
-        // ATOMIC: Validate participation eligibility with auto-adjustment INSIDE lock
-        let eligibilityResult = await _checkParticipationEligibility(caller, amount);
-        let adjustmentInfo = switch (eligibilityResult) {
-            case (#err(msg)) {
-                _releaseUserReentrancyLock(caller);
-                return #err(msg);
-            };
-            case (#ok(info)) info;
-        };
-        
-        let actualDepositAmount = adjustmentInfo.adjustedAmount;
-        let refundAmount = adjustmentInfo.refundAmount;
-        
-        Debug.print("🔧 Participate adjustment:");
-        Debug.print("   Requested: " # Nat.toText(amount));
-        Debug.print("   Accepted: " # Nat.toText(actualDepositAmount));
-        Debug.print("   To refund: " # Nat.toText(refundAmount));
-
-        // Create transaction record with ADJUSTED amount
-        let transactionId = _generateTransactionId();
-        let transaction : LaunchpadTypes.Transaction = {
-            id = transactionId;
-            participant = caller;
-            txType = #Purchase;
-            amount = actualDepositAmount; // Use adjusted amount
-            token = config.purchaseToken.canisterId;
-            timestamp = Time.now();
-            blockIndex = null; // Will be set after ICRC transfer
-            fee = config.purchaseToken.transferFee;
-            status = #Pending;
-            affiliateCode = affiliateCode;
-            notes = switch (adjustmentInfo.reason) {
-                case (?reason) ?("Adjusted: " # reason);
-                case null null;
-            };
-        };
-
-        // Process the purchase with ADJUSTED amount
-        let purchaseResult = await _processPurchase(caller, actualDepositAmount, affiliateCode, transaction);
-        switch (purchaseResult) {
-            case (#err(msg)) {
-                // Update transaction as failed
-                let failedTransaction = {
-                    transaction with
-                    status = #Failed(msg);
-                    notes = ?("Purchase failed: " # msg);
-                };
-                transactions.add(failedTransaction);
-                _releaseUserReentrancyLock(caller);
-                return #err(msg);
-            };
-            case (#ok(updatedTransaction)) {
-                transactions.add(updatedTransaction);
-                transactionCount += 1;
-                
-                // NOTE: For participate(), refund would need to happen via ICRC-2 transfer
-                // This is more complex than confirmDeposit() which uses subaccounts
-                // For now, we log the adjustment and frontend should handle it
-                if (refundAmount > 0) {
-                    Debug.print("⚠️ Deposit adjusted - frontend should only request " # Nat.toText(actualDepositAmount));
-                    Debug.print("   Original request: " # Nat.toText(amount));
-                    Debug.print("   Excess amount: " # Nat.toText(refundAmount));
-                };
-                
-                updatedAt := Time.now();
-                _releaseUserReentrancyLock(caller);
-                return #ok(updatedTransaction);
-            };
-        };
-    };
-
->>>>>>> 19c427d9
     // ================ CLAIM FUNCTIONS ================
 
     public shared({caller}) func claimTokens() : async Result.Result<Nat, Text> {
@@ -1517,14 +1411,10 @@
         amount: Nat,
         affiliateCode: ?Text
     ) : async Result.Result<LaunchpadTypes.Transaction, Text> {
-<<<<<<< HEAD
         
         // ============================================
         // STEP 1: User reentrancy check
         // ============================================
-=======
-        // Reentrancy protection (MUST BE FIRST)
->>>>>>> 19c427d9
         switch (_checkReentrancy(caller)) {
             case (#err(msg)) return #err(msg);
             case (#ok()) {};
@@ -1548,7 +1438,6 @@
             return #err("Rate limit exceeded - please wait before making another deposit");
         };
         
-<<<<<<< HEAD
         Debug.print("💰 ICRC-2 deposit called by: " # Principal.toText(caller));
         Debug.print("   Amount requested: " # Nat.toText(amount));
         
@@ -1560,36 +1449,13 @@
         let eligibilityResult = await _checkParticipationEligibility(caller, amount);
         
         switch (eligibilityResult) {
-=======
-        // ATOMIC: Check eligibility and get adjusted amount INSIDE lock
-        // This prevents race conditions - capacity check happens while lock is held
-        let eligibilityResult = await _checkParticipationEligibility(caller, expectedAmount);
-        let adjustmentInfo = switch (eligibilityResult) {
->>>>>>> 19c427d9
             case (#err(msg)) {
                 _releaseUserReentrancyLock(caller);
                 return #err(msg);
             };
-<<<<<<< HEAD
             case (#ok()) {
                 // Eligibility passed, continue to reserve
             };
-=======
-            case (#ok(info)) info;
-        };
-        
-        let actualDepositAmount = adjustmentInfo.adjustedAmount;
-        let refundAmount = adjustmentInfo.refundAmount;
-        
-        Debug.print("🔧 Deposit adjustment:");
-        Debug.print("   Requested: " # Nat.toText(expectedAmount));
-        Debug.print("   Accepted: " # Nat.toText(actualDepositAmount));
-        Debug.print("   To refund: " # Nat.toText(refundAmount));
-        
-        switch (adjustmentInfo.reason) {
-            case (?reason) Debug.print("   Reason: " # reason);
-            case null {};
->>>>>>> 19c427d9
         };
         
         // ============================================
@@ -1624,23 +1490,13 @@
         // Release global lock IMMEDIATELY (fast!)
         _releaseGlobalDepositLock();
         
-<<<<<<< HEAD
         // ============================================
         // STEP 3: Transfer funds (SLOW, but lock released)
         // ============================================
-=======
-        // Verify balance is sufficient for the REQUESTED amount (not adjusted)
-        // User sent expectedAmount, we'll accept what we can and refund the rest
-        if (depositBalance < expectedAmount) {
-            _releaseUserReentrancyLock(caller);
-            return #err("Insufficient balance in deposit account. Required: " # Nat.toText(expectedAmount) # ", Found: " # Nat.toText(depositBalance));
-        };
->>>>>>> 19c427d9
         
         let subAccount = principalToSubAccount(caller);
         let subAccountBlob = Blob.fromArray(subAccount);
         
-<<<<<<< HEAD
         let ledger: ICRCTypes.ICRCLedger = actor(
             Principal.toText(config.purchaseToken.canisterId)
         );
@@ -1760,41 +1616,8 @@
                         _releaseUserReentrancyLock(caller);
                         return #ok(updatedTransaction);
                     };
-=======
-        // Create transaction record for the ACTUAL deposit amount (not the requested amount)
-        let transactionId = _generateTransactionId();
-        let transaction: LaunchpadTypes.Transaction = {
-            id = transactionId;
-            participant = caller;
-            txType = #Purchase;
-            amount = actualDepositAmount; // Use adjusted amount
-            token = config.purchaseToken.canisterId;
-            timestamp = Time.now();
-            blockIndex = null; // No block index as tokens stay in subaccount
-            fee = config.purchaseToken.transferFee;
-            status = #Confirmed;
-            affiliateCode = affiliateCode;
-            notes = switch (adjustmentInfo.reason) {
-                case (?reason) ?("Deposit confirmed (adjusted): " # reason);
-                case null ?("Deposit confirmed - tokens held in subaccount");
-            };
-        };
-        
-        Debug.print("📝 Recording participation with adjusted amount...");
-        
-        // Process the purchase with ADJUSTED amount (totalRaised updated here - atomic)
-        let purchaseResult = await _processPurchase(caller, actualDepositAmount, affiliateCode, transaction);
-        switch (purchaseResult) {
-            case (#err(msg)) {
-                _releaseUserReentrancyLock(caller);
-                let failedTransaction = {
-                    transaction with
-                    status = #Failed(msg);
-                    notes = ?("Purchase processing failed: " # msg);
->>>>>>> 19c427d9
-                };
-            };
-<<<<<<< HEAD
+                };
+            };
             case (#Err(err)) {
                 // Transfer failed - ROLLBACK capacity
                 Debug.print("❌ Transfer failed (result error): " # debug_show(err));
@@ -1838,42 +1661,6 @@
                 
                 _releaseUserReentrancyLock(caller);
                 return #err("Transfer failed: " # debug_show(err));
-=======
-            case (#ok(updatedTransaction)) {
-                transactions.add(updatedTransaction);
-                transactionCount += 1;
-                
-                // Process instant refund for excess amount (if any)
-                if (refundAmount > 0) {
-                    Debug.print("💸 Processing instant refund for excess amount...");
-                    let refundResult = await _processInstantRefund(caller, refundAmount);
-                    switch (refundResult) {
-                        case (#err(msg)) {
-                            // Log refund failure but don't fail the entire deposit
-                            // User can manually withdraw later
-                            Debug.print("⚠️ Auto-refund failed (non-critical): " # msg);
-                            Debug.print("   User can manually withdraw excess from subaccount");
-                            _logAdminAction("AUTO_REFUND_FAILED", caller, 
-                                "Failed to refund " # Nat.toText(refundAmount) # " tokens: " # msg, 
-                                false, null);
-                        };
-                        case (#ok(blockIndex)) {
-                            Debug.print("✅ Auto-refunded " # Nat.toText(refundAmount) # " tokens successfully!");
-                            Debug.print("   Refund block index: " # Nat.toText(blockIndex));
-                        };
-                    };
-                };
-                
-                updatedAt := Time.now();
-                _releaseUserReentrancyLock(caller);
-
-                Debug.print("✅ Participation recorded successfully!");
-                Debug.print("   Accepted amount: " # Nat.toText(actualDepositAmount));
-                Debug.print("   Refunded amount: " # Nat.toText(refundAmount));
-                Debug.print("   Stored in subaccount: safe for refunds if needed");
-                
-                return #ok(updatedTransaction);
->>>>>>> 19c427d9
             };
         }
     };
@@ -2266,25 +2053,8 @@
         #ok(())
     };
 
-<<<<<<< HEAD
     // SYNC version for use inside global lock (no await)
     private func _checkParticipationEligibilitySync(participant: Principal, amount: Nat) : Result.Result<(), Text> {
-=======
-    /// Check participation eligibility with auto-adjustment support
-    /// Returns adjusted amount, refund amount, and adjustment reason
-    /// This function now handles capacity limits intelligently:
-    /// - If deposit exceeds available capacity, adjusts to fit
-    /// - If deposit exceeds user's max contribution, adjusts to fit
-    /// - Returns refund amount for instant refund processing
-    private func _checkParticipationEligibility(
-        participant: Principal, 
-        amount: Nat
-    ) : async Result.Result<{
-        adjustedAmount: Nat;
-        refundAmount: Nat;
-        reason: ?Text;
-    }, Text> {
->>>>>>> 19c427d9
         // Check sale is active
         if (status != #SaleActive and status != #WhitelistOpen) {
             return #err("Sale not active");
